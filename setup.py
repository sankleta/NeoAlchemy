from setuptools import setup

<<<<<<< HEAD

long_desc = """
NeoAlchemy is a SqlAlchemy-like tool for working with the Neo4J graph database
in Python. It is intended to be very easy to use, and intuitively familiar to
anyone who has used SqlAlchemy and/or the Cypher Query Language.

NeoAlchemy is built on top of the Neo4J Bolt driver and only supports Neo4J
3.0+ connected over the Bolt protocol. It supports Python 2.7 and 3.3+.
"""

=======
>>>>>>> 532b5a86

setup(
    name='neoalchemy',
    packages=['neoalchemy'],
    version='0.8.0-beta.5',
    license='MIT',

    description=('A microframework for Neo4J inspired by SQLAlchemy.'),
    keywords=['neo4j', 'graph', 'database', 'cypher', 'ORM', 'OGM'],

    author='Two-Bit Alchemist',
    author_email='seregon@gmail.com',

    url='https://github.com/twobitalchemist/neoalchemy',
    download_url='https://github.com/twobitalchemist/neoalchemy/tarball/0.8.0b',

    # See https://pypi.python.org/pypi?%3Aaction=list_classifiers
    classifiers=[
        'Development Status :: 4 - Beta',
        'Intended Audience :: Developers',
        'Topic :: Database :: Front-Ends',
        'License :: OSI Approved :: MIT License',
        'Programming Language :: Python :: 2.7',
        'Programming Language :: Python :: 3.3',
        'Programming Language :: Python :: 3.4',
        'Programming Language :: Python :: 3.5',
    ],

    install_requires=[
        'python-dateutil',
        'neo4j-driver',
        'six',
    ]
)<|MERGE_RESOLUTION|>--- conflicted
+++ resolved
@@ -1,6 +1,5 @@
 from setuptools import setup
 
-<<<<<<< HEAD
 
 long_desc = """
 NeoAlchemy is a SqlAlchemy-like tool for working with the Neo4J graph database
@@ -11,8 +10,6 @@
 3.0+ connected over the Bolt protocol. It supports Python 2.7 and 3.3+.
 """
 
-=======
->>>>>>> 532b5a86
 
 setup(
     name='neoalchemy',
